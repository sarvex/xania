configure_file(version.h.in version.h @ONLY)
include_directories(${CMAKE_CURRENT_BINARY_DIR})

add_subdirectory(doorman)
add_subdirectory(chat)
add_subdirectory(test)
add_library(xania_lib STATIC
        act_comm.cpp
        act_info.cpp
        act_move.cpp
        act_obj.cpp
        act_wiz.cpp
        ban.cpp
        buffer.cpp
        buffer.h
        challeng.cpp
        challeng.h
        channels.cpp
        clan.cpp
        clan.h
        comm.cpp
        const.cpp
        db2.cpp
        db.cpp
        db.h
        fight.cpp
        flags.cpp
        flags.h
        handler.cpp
        healer.cpp
        info.cpp
        interp.cpp
        interp.h
        lookup.cpp
        lookup.h
        magic2.cpp
        magic.cpp
        magic.h
        merc.h
        mob_commands.cpp
        mob_prog.cpp
        news.cpp
        news.h
        note.cpp
        note.h
        phil.cpp
        phil.h
        save.cpp
        skills.cpp
        special.cpp
        tables.cpp
        tables.h
        trie.cpp
        trie.h
        update.cpp
        wiznet.cpp
        xania.cpp
        Descriptor.cpp Descriptor.hpp
<<<<<<< HEAD
        Wrapper.cpp
=======
>>>>>>> a11d0744
        string_utils.cpp string_utils.hpp)
target_link_libraries(xania_lib crypt chat)

add_executable(xania main.cpp)
target_link_libraries(xania xania_lib)

install(TARGETS xania RUNTIME DESTINATION bin)<|MERGE_RESOLUTION|>--- conflicted
+++ resolved
@@ -56,10 +56,6 @@
         wiznet.cpp
         xania.cpp
         Descriptor.cpp Descriptor.hpp
-<<<<<<< HEAD
-        Wrapper.cpp
-=======
->>>>>>> a11d0744
         string_utils.cpp string_utils.hpp)
 target_link_libraries(xania_lib crypt chat)
 
