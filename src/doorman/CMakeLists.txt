--- conflicted
+++ resolved
@@ -4,13 +4,9 @@
         IdAllocator.cpp IdAllocator.hpp
         Logger.cpp Logger.hpp
         TelnetProtocol.cpp TelnetProtocol.hpp
-<<<<<<< HEAD
-        Xania.cpp Xania.hpp SeasocksToLogger.hpp)
-target_link_libraries(doorman_lib CONAN_PKG::fmt CONAN_PKG::ms-gsl CONAN_PKG::spdlog CONAN_PKG::seasocks)
-=======
-        Xania.cpp Xania.hpp)
-target_link_libraries(doorman_lib xania_lib CONAN_PKG::fmt CONAN_PKG::ms-gsl CONAN_PKG::spdlog)
->>>>>>> 41b9987e
+        Xania.cpp Xania.hpp
+        SeasocksToLogger.hpp)
+target_link_libraries(doorman_lib xania_lib CONAN_PKG::fmt CONAN_PKG::ms-gsl CONAN_PKG::spdlog  CONAN_PKG::seasocks)
 
 add_executable(doorman main.cpp)
 target_link_libraries(doorman doorman_lib)
