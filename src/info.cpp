--- conflicted
+++ resolved
@@ -47,24 +47,14 @@
         while ((ep = (readdir(dp)))) {
             if (player_list == nullptr) {
                 player_list = alloc_mem(sizeof(KNOWN_PLAYERS));
-<<<<<<< HEAD
-                player_list->next = NULL;
+                player_list->next = nullptr;
                 player_list->name = str_dup(ep->d_name);
-=======
-                player_list->next = nullptr;
-                player_list->name = strdup(ep->d_name);
->>>>>>> 3eee9385
                 current_pos = player_list;
             } else {
                 current_pos->next = alloc_mem(sizeof(KNOWN_PLAYERS));
                 current_pos = current_pos->next;
-<<<<<<< HEAD
-                current_pos->next = NULL;
+                current_pos->next = nullptr;
                 current_pos->name = str_dup(ep->d_name);
-=======
-                current_pos->next = nullptr;
-                current_pos->name = strdup(ep->d_name);
->>>>>>> 3eee9385
             }
         }
         closedir(dp);
@@ -97,8 +87,6 @@
 
     smash_tilde(arg);
 
-<<<<<<< HEAD
-=======
     if (!strcmp(arg, "name")) {
         if (argument[0] == '\0') {
             if (is_set_extra(ch, EXTRA_INFO_NAME)) {
@@ -208,7 +196,6 @@
         return;
     }
 
->>>>>>> 3eee9385
     if (!strcmp(arg, "message")) {
         if (argument[0] == '\0') {
             if (is_set_extra(ch, EXTRA_INFO_MESSAGE)) {
